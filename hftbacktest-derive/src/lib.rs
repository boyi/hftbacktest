extern crate proc_macro;
use proc_macro::TokenStream;
use proc_macro2::{Ident, Span};
use quote::quote;
use syn::{
    self,
    braced,
    bracketed,
    parse::{Parse, ParseStream},
    parse_macro_input,
    Data,
    DeriveInput,
    Error,
    Fields,
    Token,
};

#[proc_macro_derive(NpyDTyped)]
pub fn dtype_derive(input: TokenStream) -> TokenStream {
    let input = parse_macro_input!(input as DeriveInput);

    let name = &input.ident;

    let mut field_names = Vec::new();
    let mut field_types = Vec::new();

    let expanded = match input.data {
        Data::Struct(ref data_struct) => {
            if let Fields::Named(ref fields_named) = data_struct.fields {
                for field in fields_named.named.iter() {
                    let field_name = field.ident.as_ref().unwrap().to_string();
                    let field_type = field.ty.clone();

                    let ty_str = quote! { #field_type }.to_string();
                    let endianess = if is_little_endian() { "<" } else { ">" };
                    let ty = match ty_str.as_str() {
                        "f64" => "f8",
                        "f32" => "f4",
                        "f16" => "f2",
                        "f8" => "f1",
                        "i64" => "i8",
                        "i32" => "i4",
                        "i16" => "i2",
                        "i8" => "i1",
                        "u64" => "u8",
                        "u32" => "u4",
                        "u16" => "u2",
                        "u8" => "u1",
                        "bool" => "bool",
                        s => panic!("\"{field_name}: {s}\": {s} is unsupported."),
                    };

                    field_names.push(field_name);
                    field_types.push(endianess.to_string() + ty);
                }
            }

            // Generate code to print field names and types
            quote! {
                impl crate::backtest::data::NpyDTyped for #name {
                    fn descr() -> Vec<crate::backtest::data::Field> {
                        return vec![
                            #(
                                crate::backtest::data::Field {
                                    name: #field_names.to_string(),
                                    ty: #field_types.to_string(),
                                }
                            ),*
                        ];
                    }
                }
            }
        }
        _ => quote! {
            compile_error!("must be a struct");
        },
    };

    expanded.into()
}

fn is_little_endian() -> bool {
    let n: u32 = 1;
    if n.to_be() == n {
        false
    } else if n.to_le() == n {
        true
    } else {
        panic!();
    }
}

struct EnumArgs {
    name: Ident,
    args: Vec<Ident>,
}

impl Parse for EnumArgs {
    fn parse(input: ParseStream) -> Result<Self, Error> {
        let mut ret = EnumArgs {
            name: input.parse()?,
            args: vec![],
        };
        let content;
        let _brace_token = braced!(content in input);
        ret.args = content
            .parse_terminated(Ident::parse, Token![,])?
            .into_iter()
            .collect();
        Ok(ret)
    }
}

struct BuildAssetInput {
    value: Ident,
    marketdepth: Ident,
    asset_type: Vec<EnumArgs>,
    latency_model: Vec<EnumArgs>,
    queue_model: Vec<EnumArgs>,
    exchange_model: Vec<EnumArgs>,
    fee_model: Vec<EnumArgs>,
}

impl Parse for BuildAssetInput {
    fn parse(input: ParseStream) -> Result<Self, Error> {
        let value = input.parse()?;
        input.parse::<syn::token::Comma>()?;
        let marketdepth = input.parse()?;

        let mut parsed_input = BuildAssetInput {
            value,
            marketdepth,
            asset_type: Default::default(),
            latency_model: Default::default(),
            queue_model: Default::default(),
            exchange_model: Default::default(),
            fee_model: Default::default(),
        };

        let mut content;

        input.parse::<syn::token::Comma>()?;
        let _bracket_token = bracketed!(content in input);
        parsed_input.asset_type = content
            .parse_terminated(EnumArgs::parse, Token![,])?
            .into_iter()
            .collect();

        input.parse::<syn::token::Comma>()?;
        let _bracket_token = bracketed!(content in input);
        parsed_input.latency_model = content
            .parse_terminated(EnumArgs::parse, Token![,])?
            .into_iter()
            .collect();

        input.parse::<syn::token::Comma>()?;
        let _bracket_token = bracketed!(content in input);
        parsed_input.queue_model = content
            .parse_terminated(EnumArgs::parse, Token![,])?
            .into_iter()
            .collect();

        input.parse::<syn::token::Comma>()?;
        let _bracket_token = bracketed!(content in input);
        parsed_input.exchange_model = content
            .parse_terminated(EnumArgs::parse, Token![,])?
            .into_iter()
            .collect();

        input.parse::<syn::token::Comma>()?;
        let _bracket_token = bracketed!(content in input);
        parsed_input.fee_model = content
            .parse_terminated(EnumArgs::parse, Token![,])?
            .into_iter()
            .collect();

        Ok(parsed_input)
    }
}

#[proc_macro]
pub fn build_asset(input: TokenStream) -> TokenStream {
    let input = parse_macro_input!(input as BuildAssetInput);
    let asset = input.value;
    let marketdepth = input.marketdepth;

    // Generates match arms for all combinations.
    let mut arms = Vec::new();
    for asset_type in input.asset_type.iter() {
        for latency_model in input.latency_model.iter() {
            for queue_model in input.queue_model.iter() {
                for exchange_model in input.exchange_model.iter() {
                    for fee_model in input.fee_model.iter() {
                        let at_ident = &asset_type.name;
                        let at_args = &asset_type.args;

                        let lm_ident = &latency_model.name;
                        let lm_args = &latency_model.args;

                        let qm_ident = &queue_model.name;
                        let qm_args = &queue_model.args;

                        let em_ident = &exchange_model.name;
                        let em_args = &exchange_model.args;

                        let fm_ident = &fee_model.name;
                        let fm_args = &fee_model.args;

                        let prob_func_ident =
                            Ident::new(&format!("{}Func", qm_ident), Span::call_site());

                        let qm_ident_str = qm_ident.to_string();
                        let qm_construct = if qm_ident_str.contains("ProbQueueModel") {
                            quote! {
                                ProbQueueModel::<#prob_func_ident, #marketdepth>::new(#prob_func_ident::new(#(#qm_args.clone()),*));
                            }
                        } else {
                            quote! {
                                #qm_ident::new();
                            }
                        };

                        let l3 = qm_ident_str == "L3FIFOQueueModel";
                        let (local_ident, exch_ident) = if l3 {
                            // todo: L3PartialFillExchange is unsupported. This is verified within
                            //  the build functions in the py-hftbacktest module.
                            (
                                Ident::new("L3Local", Span::call_site()),
                                Ident::new("L3NoPartialFillExchange", Span::call_site()),
                            )
                        } else {
                            (Ident::new("Local", Span::call_site()), em_ident.clone())
                        };

                        let depth_construct = match marketdepth.to_string().as_str() {
                            "HashMapMarketDepth" => {
                                quote! {
                                    #marketdepth::new(#asset.tick_size, #asset.lot_size);
                                }
                            }
                            "ROIVectorMarketDepth" => {
                                quote! {
                                    #marketdepth::new(
                                        #asset.tick_size,
                                        #asset.lot_size,
                                        #asset.roi_lb,
                                        #asset.roi_ub
                                    );
                                }
                            }
                            _ => panic!(),
                        };

                        arms.push(quote! {
                        (
                            AssetType::#at_ident { #(#at_args),* },
                            LatencyModel::#lm_ident { #(#lm_args),* },
                            QueueModel::#qm_ident { #(#qm_args),* },
                            ExchangeKind::#em_ident { #(#em_args),* },
                            FeeModel::#fm_ident { #(#fm_args),* },
                        ) => {
                            let reader = if #asset.latency_offset == 0 {
                                Reader::builder()
                                    .parallel_load(#asset.parallel_load)
                                    .data(#asset.data.clone())
                                    .build()
                                    .unwrap()
                            } else {
                                Reader::builder()
                                    .parallel_load(#asset.parallel_load)
                                    .data(#asset.data.clone())
                                    .preprocessor(FeedLatencyAdjustment::new(#asset.latency_offset))
                                    .build()
                                    .unwrap()
                            };

                            let ob_local_to_exch = OrderBus::new();
                            let ob_exch_to_local = OrderBus::new();

                            let asset_type = #at_ident::new(#(#at_args.clone()),*);
                            let latency_model = #lm_ident::new(#(#lm_args.clone()),*);
                            let fee_model = #fm_ident::new(#(#fm_args.clone()),*);

                            let mut market_depth = #depth_construct;
                            match #asset.initial_snapshot.as_ref() {
                                Some(DataSource::File(file)) => {
                                    let data = read_npz_file(&file, "data").unwrap();
                                    market_depth.apply_snapshot(&data);
                                }
                                Some(DataSource::Data(data)) => {
                                    market_depth.apply_snapshot(data);
                                }
                                None => {}
                            }

<<<<<<< HEAD
                            let local: Box<dyn LocalProcessor<#marketdepth>> = Box::new(Local::new(
=======
                            let local: Box<dyn LocalProcessor<#marketdepth>> = Box::new(#local_ident::new(
                                reader.clone(),
>>>>>>> bf68da98
                                market_depth,
                                State::new(asset_type.clone(), fee_model.clone()),
                                latency_model.clone(),
                                #asset.last_trades_cap,
                                ob_local_to_exch.clone(),
                                ob_exch_to_local.clone(),
                            ));

                            let mut market_depth = #depth_construct;
                            match #asset.initial_snapshot.as_ref() {
                                Some(DataSource::File(file)) => {
                                    let data = read_npz_file(&file, "data").unwrap();
                                    market_depth.apply_snapshot(&data);
                                }
                                Some(DataSource::Data(data)) => {
                                    market_depth.apply_snapshot(data);
                                }
                                None => {}
                            }

                            let queue_model = #qm_construct;

<<<<<<< HEAD
                            let exch: Box<dyn Processor> = Box::new(#em_ident::new(
=======
                            let exch: Box<dyn Processor> = Box::new(#exch_ident::new(
                                reader,
>>>>>>> bf68da98
                                market_depth,
                                State::new(asset_type, fee_model.clone()),
                                latency_model,
                                queue_model,
                                ob_exch_to_local,
                                ob_local_to_exch,
                            ));

                            Asset {
                                local,
                                exch,
                                reader
                            }
                        },
                    });
                    }
                }
            }
        }
    }

    let output = quote! {
        match (
            &#asset.asset_type,
            &#asset.latency_model,
            &#asset.queue_model,
            &#asset.exch_kind,
            &#asset.fee_model,
        ) {
            #(#arms)*
        }
    };

    output.into()
}<|MERGE_RESOLUTION|>--- conflicted
+++ resolved
@@ -293,12 +293,7 @@
                                 None => {}
                             }
 
-<<<<<<< HEAD
-                            let local: Box<dyn LocalProcessor<#marketdepth>> = Box::new(Local::new(
-=======
                             let local: Box<dyn LocalProcessor<#marketdepth>> = Box::new(#local_ident::new(
-                                reader.clone(),
->>>>>>> bf68da98
                                 market_depth,
                                 State::new(asset_type.clone(), fee_model.clone()),
                                 latency_model.clone(),
@@ -321,12 +316,7 @@
 
                             let queue_model = #qm_construct;
 
-<<<<<<< HEAD
-                            let exch: Box<dyn Processor> = Box::new(#em_ident::new(
-=======
                             let exch: Box<dyn Processor> = Box::new(#exch_ident::new(
-                                reader,
->>>>>>> bf68da98
                                 market_depth,
                                 State::new(asset_type, fee_model.clone()),
                                 latency_model,
